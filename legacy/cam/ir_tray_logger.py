#!/usr/bin/env python3
import cv2
import numpy as np
import datetime as dt
import csv
from pathlib import Path
import time

# ===== CONFIG =====
SOURCE = 0                 # camera index or RTSP URL
INTERVAL_SECONDS = 10.0    # seconds between logs

ROWS = 4
COLS = 4
OUTPUT_CSV = "tray_ir_grid_stats.csv"

# Your crop fractions (top, bottom, left, right)
CROP_TOP_FRAC = 0.18
CROP_BOTTOM_FRAC = 0.75
CROP_LEFT_FRAC = 0.29
CROP_RIGHT_FRAC = 0.62

# Show window with grid overlay + means for debugging
# Set to False for long-term runs to save CPU
SHOW_WINDOW = True
# ==================


def compute_grid_stats(tray_gray, rows, cols):
    h, w = tray_gray.shape
    cell_h = h // rows
    cell_w = w // cols
    stats = []

    for r in range(rows):
        for c in range(cols):
            y_start = r * cell_h
            y_end = (r + 1) * cell_h if r < rows - 1 else h
            x_start = c * cell_w
            x_end = (c + 1) * cell_w if c < cols - 1 else w

            cell = tray_gray[y_start:y_end, x_start:x_end]
            mean_intensity = float(cell.mean())
            std_intensity = float(cell.std())
            stats.append((r, c, mean_intensity, std_intensity))

    return stats


def main():
    cap = cv2.VideoCapture(SOURCE)
    if not cap.isOpened():
        print("Could not open video source")
        return

<<<<<<< HEAD
=======
    # Optional: keep buffer small so we always get "latest" frame
    cap.set(cv2.CAP_PROP_BUFFERSIZE, 1)

    # --- Warm up camera for 2 seconds ---
    print("Warming up camera for 2 seconds...")
    warmup_end = time.time() + 2.0
    while time.time() < warmup_end:
        cap.read()
    print("Warmup complete, starting logging.")

>>>>>>> 85935d52
    out_path = Path(OUTPUT_CSV)
    file_exists = out_path.exists()
    f = out_path.open("a", newline="")
    writer = csv.writer(f)
    if not file_exists:
        writer.writerow(["timestamp", "frame", "row", "col", "mean", "std"])

    frame_idx = 0

    try:
        while True:
            loop_start = time.time()

            ret, frame = cap.read()
            if not ret:
                print("No frame")
                break

            frame_idx += 1

            # Convert to grayscale
            gray = cv2.cvtColor(frame, cv2.COLOR_BGR2GRAY)
            h, w = gray.shape

            # Crop to tray
            y1 = int(CROP_TOP_FRAC * h)
            y2 = int(CROP_BOTTOM_FRAC * h)
            x1 = int(CROP_LEFT_FRAC * w)
            x2 = int(CROP_RIGHT_FRAC * w)
            tray = gray[y1:y2, x1:x2]

            stats = compute_grid_stats(tray, ROWS, COLS)
            ts = dt.datetime.now().isoformat()

            # Log to CSV
            for (r, c, m, s) in stats:
                writer.writerow([ts, frame_idx, r, c, f"{m:.6f}", f"{s:.6f}"])
            f.flush()

            print(
                f"Frame {frame_idx} | first cell mean/std: "
                f"{stats[0][2]:.2f}/{stats[0][3]:.2f}"
            )

            # Optional on-screen preview
            if SHOW_WINDOW:
                vis = cv2.cvtColor(gray, cv2.COLOR_GRAY2BGR)
                cv2.rectangle(vis, (x1, y1), (x2, y2), (0, 255, 0), 2)

                tray_h, tray_w = tray.shape
                cell_h = tray_h // ROWS
                cell_w = tray_w // COLS

                # grid lines
                for r in range(1, ROWS):
                    y = y1 + r * cell_h
                    cv2.line(vis, (x1, y), (x2, y), (0, 255, 0), 1)
                for c in range(1, COLS):
                    x = x1 + c * cell_w
                    cv2.line(vis, (x, y1), (x, y2), (0, 255, 0), 1)

                # mean labels
                for (r, c, m, s) in stats:
                    yc = int(y1 + (r + 0.5) * cell_h)
                    xc = int(x1 + (c + 0.5) * cell_w)
                    text = f"{m:.0f}"
                    cv2.putText(
                        vis,
                        text,
                        (xc - 20, yc),
                        cv2.FONT_HERSHEY_SIMPLEX,
                        0.5,
                        (0, 255, 255),
                        1,
                        cv2.LINE_AA,
                    )

                cv2.imshow("IR tray with means", vis)
                key = cv2.waitKey(1) & 0xFF
                if key == 27:  # ESC
                    break

            # Keep loop period ~ INTERVAL_SECONDS
            elapsed = time.time() - loop_start
            sleep_for = INTERVAL_SECONDS - elapsed
            if sleep_for > 0:
                time.sleep(sleep_for)

    finally:
        cap.release()
        f.close()
        if SHOW_WINDOW:
            cv2.destroyAllWindows()
        print("Stopped IR tray logger.")


if __name__ == "__main__":
    main()<|MERGE_RESOLUTION|>--- conflicted
+++ resolved
@@ -53,8 +53,6 @@
         print("Could not open video source")
         return
 
-<<<<<<< HEAD
-=======
     # Optional: keep buffer small so we always get "latest" frame
     cap.set(cv2.CAP_PROP_BUFFERSIZE, 1)
 
@@ -65,7 +63,6 @@
         cap.read()
     print("Warmup complete, starting logging.")
 
->>>>>>> 85935d52
     out_path = Path(OUTPUT_CSV)
     file_exists = out_path.exists()
     f = out_path.open("a", newline="")
